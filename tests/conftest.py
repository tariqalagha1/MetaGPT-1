#!/usr/bin/env python
# -*- coding: utf-8 -*-
"""
@Time    : 2023/5/1 12:10
@Author  : alexanderwu
@File    : conftest.py
"""

import asyncio
<<<<<<< HEAD
=======
import logging
>>>>>>> 7d82361f
import re
from unittest.mock import Mock

import pytest

from metagpt.config import CONFIG
from metagpt.const import DEFAULT_WORKSPACE_ROOT
from metagpt.logs import logger
from metagpt.provider.openai_api import OpenAIGPTAPI as GPTAPI
<<<<<<< HEAD
from metagpt.utils.git_repository import GitRepository
=======
>>>>>>> 7d82361f


class Context:
    def __init__(self):
        self._llm_ui = None
        self._llm_api = GPTAPI()

    @property
    def llm_api(self):
        return self._llm_api


@pytest.fixture(scope="package")
def llm_api():
    logger.info("Setting up the test")
    _context = Context()

    yield _context.llm_api

    logger.info("Tearing down the test")


@pytest.fixture(scope="function")
def mock_llm():
    # Create a mock LLM for testing
    return Mock()


@pytest.fixture(scope="session")
def proxy():
    pattern = re.compile(
        rb"(?P<method>[a-zA-Z]+) (?P<uri>(\w+://)?(?P<host>[^\s\'\"<>\[\]{}|/:]+)(:(?P<port>\d+))?[^\s\'\"<>\[\]{}|]*) "
    )

    async def pipe(reader, writer):
        while not reader.at_eof():
            writer.write(await reader.read(2048))
        writer.close()

    async def handle_client(reader, writer):
        data = await reader.readuntil(b"\r\n\r\n")
        print(f"Proxy: {data}")  # checking with capfd fixture
        infos = pattern.match(data)
        host, port = infos.group("host"), infos.group("port")
        port = int(port) if port else 80
        remote_reader, remote_writer = await asyncio.open_connection(host, port)
        if data.startswith(b"CONNECT"):
            writer.write(b"HTTP/1.1 200 Connection Established\r\n\r\n")
        else:
            remote_writer.write(data)
        await asyncio.gather(pipe(reader, remote_writer), pipe(remote_reader, writer))

    server = asyncio.get_event_loop().run_until_complete(asyncio.start_server(handle_client, "127.0.0.1", 0))
    return "http://{}:{}".format(*server.sockets[0].getsockname())


# see https://github.com/Delgan/loguru/issues/59#issuecomment-466591978
@pytest.fixture
def loguru_caplog(caplog):
    class PropogateHandler(logging.Handler):
        def emit(self, record):
            logging.getLogger(record.name).handle(record)

    logger.add(PropogateHandler(), format="{message}")
<<<<<<< HEAD
    yield caplog


# init & dispose git repo
@pytest.fixture(scope="session", autouse=True)
def setup_and_teardown_git_repo(request):
    CONFIG.git_repo = GitRepository(local_path=DEFAULT_WORKSPACE_ROOT / "unittest")

    # Destroy git repo at the end of the test session.
    def fin():
        CONFIG.git_repo.delete_repository()

    # Register the function for destroying the environment.
    request.addfinalizer(fin)
=======
    yield caplog
>>>>>>> 7d82361f
<|MERGE_RESOLUTION|>--- conflicted
+++ resolved
@@ -7,10 +7,7 @@
 """
 
 import asyncio
-<<<<<<< HEAD
-=======
 import logging
->>>>>>> 7d82361f
 import re
 from unittest.mock import Mock
 
@@ -20,10 +17,7 @@
 from metagpt.const import DEFAULT_WORKSPACE_ROOT
 from metagpt.logs import logger
 from metagpt.provider.openai_api import OpenAIGPTAPI as GPTAPI
-<<<<<<< HEAD
 from metagpt.utils.git_repository import GitRepository
-=======
->>>>>>> 7d82361f
 
 
 class Context:
@@ -88,7 +82,6 @@
             logging.getLogger(record.name).handle(record)
 
     logger.add(PropogateHandler(), format="{message}")
-<<<<<<< HEAD
     yield caplog
 
 
@@ -102,7 +95,4 @@
         CONFIG.git_repo.delete_repository()
 
     # Register the function for destroying the environment.
-    request.addfinalizer(fin)
-=======
-    yield caplog
->>>>>>> 7d82361f
+    request.addfinalizer(fin)