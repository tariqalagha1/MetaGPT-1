#!/usr/bin/env python
# -*- coding: utf-8 -*-
"""
@Time    : 2023/5/12 13:05
@Author  : alexanderwu
@File    : mock.py
"""
from metagpt.actions import UserRequirement, WriteDesign, WritePRD, WriteTasks
from metagpt.schema import Message

USER_REQUIREMENT = """开发一个基于大语言模型与私有知识库的搜索引擎，希望可以基于大语言模型进行搜索总结"""

DETAIL_REQUIREMENT = """需求：开发一个基于LLM（大语言模型）与私有知识库的搜索引擎，希望有几点能力
1. 用户可以在私有知识库进行搜索，再根据大语言模型进行总结，输出的结果包括了总结
2. 私有知识库可以实时更新，底层基于 ElasticSearch
3. 私有知识库支持pdf、word、txt等各种文件格式上传，上传后可以在服务端解析为文本，存储ES

资源：
1. 大语言模型已经有前置的抽象、部署，可以通过 `from metagpt.llm import LLM`，再使用`LLM().ask(prompt)`直接调用
2. Elastic已有[部署](http://192.168.50.82:9200/)，代码可以直接使用这个部署"""


PRD = '''## 原始需求
```python
"""
我们希望开发一个基于大语言模型与私有知识库的搜索引擎。该搜索引擎应当能根据用户输入的查询进行智能搜索，并基于大语言模型对搜索结果进行总结，以便用户能够快速获取他们所需要的信息。该搜索引擎应当能够处理大规模的数据，同时保持搜索结果的准确性和相关性。我们希望这个产品能够降低用户在查找、筛选和理解信息时的工作负担，提高他们的工作效率。
"""
```

## 产品目标
```python
[
    "提供高准确性、高相关性的搜索结果，满足用户的查询需求",
    "基于大语言模型对搜索结果进行智能总结，帮助用户快速获取所需信息",
    "处理大规模数据，保证搜索的速度和效率，提高用户的工作效率"
]
```

## 用户故事
```python
[
    "假设用户是一名研究员，他正在为一项关于全球气候变化的报告做研究。他输入了'全球气候变化的最新研究'，我们的搜索引擎快速返回了相关的文章、报告、数据集等。并且基于大语言模型对这些信息进行了智能总结，研究员可以快速了解到最新的研究趋势和发现。",
    "用户是一名学生，正在为即将到来的历史考试复习。他输入了'二战的主要战役'，搜索引擎返回了相关的资料，大语言模型总结出主要战役的时间、地点、结果等关键信息，帮助学生快速记忆。",
    "用户是一名企业家，他正在寻找关于最新的市场趋势信息。他输入了'2023年人工智能市场趋势'，搜索引擎返回了各种报告、新闻和分析文章。大语言模型对这些信息进行了总结，用户能够快速了解到市场的最新动态和趋势。"
]
```

## 竞品分析
```python
[
    "Google Search：Google搜索是市场上最主要的搜索引擎，它能够提供海量的搜索结果。但Google搜索并不提供搜索结果的总结功能，用户需要自己去阅读和理解搜索结果。",
    "Microsoft Bing：Bing搜索也能提供丰富的搜索结果，同样没有提供搜索结果的总结功能。",
    "Wolfram Alpha：Wolfram Alpha是一个基于知识库的计算型搜索引擎，能够针对某些特定类型的查询提供直接的答案和总结，但它的知识库覆盖范围有限，无法处理大规模的数据。"
]
```

## 开发需求池
```python
[
    ("开发基于大语言模型的智能总结功能", 5),
    ("开发搜索引擎核心算法，包括索引构建、查询处理、结果排序等", 7),
    ("设计和实现用户界面，包括查询输入、搜索结果展示、总结结果展示等", 3),
    ("构建和维护私有知识库，包括数据采集、清洗、更新等", 7),
    ("优化搜索引擎性能，包括搜索速度、准确性、相关性等", 6),
    ("开发用户反馈机制，包括反馈界面、反馈处理等", 2),
    ("开发安全防护机制，防止恶意查询和攻击", 3),
    ("集成大语言模型，包括模型选择、优化、更新等", 5),
    ("进行大规模的测试，包括功能测试、性能测试、压力测试等", 5),
    ("开发数据监控和日志系统，用于监控搜索引擎的运行状态和性能", 4)
]
```
'''

<<<<<<< HEAD
SYSTEM_DESIGN = """## Python package name
=======
SYSTEM_DESIGN = '''## project_name
>>>>>>> 14dccbca
```python
"smart_search_engine"
```

## Task list:
```python
[
    "smart_search_engine/__init__.py",
    "smart_search_engine/main.py",
    "smart_search_engine/search.py",
    "smart_search_engine/index.py",
    "smart_search_engine/ranking.py",
    "smart_search_engine/summary.py",
    "smart_search_engine/knowledge_base.py",
    "smart_search_engine/interface.py",
    "smart_search_engine/user_feedback.py",
    "smart_search_engine/security.py",
    "smart_search_engine/testing.py",
    "smart_search_engine/monitoring.py"
]
```

## Data structures and interfaces
```mermaid
classDiagram
    class Main {
        -SearchEngine search_engine
        +main() str
    }
    class SearchEngine {
        -Index index
        -Ranking ranking
        -Summary summary
        +search(query: str) str
    }
    class Index {
        -KnowledgeBase knowledge_base
        +create_index(data: dict)
        +query_index(query: str) list
    }
    class Ranking {
        +rank_results(results: list) list
    }
    class Summary {
        +summarize_results(results: list) str
    }
    class KnowledgeBase {
        +update(data: dict)
        +fetch_data(query: str) dict
    }
    Main --> SearchEngine
    SearchEngine --> Index
    SearchEngine --> Ranking
    SearchEngine --> Summary
    Index --> KnowledgeBase
```

## Program call flow
```mermaid
sequenceDiagram
    participant M as Main
    participant SE as SearchEngine
    participant I as Index
    participant R as Ranking
    participant S as Summary
    participant KB as KnowledgeBase
    M->>SE: search(query)
    SE->>I: query_index(query)
    I->>KB: fetch_data(query)
    KB-->>I: return data
    I-->>SE: return results
    SE->>R: rank_results(results)
    R-->>SE: return ranked_results
    SE->>S: summarize_results(ranked_results)
    S-->>SE: return summary
    SE-->>M: return summary
```
"""


TASKS = """## Logic Analysis

在这个项目中，所有的模块都依赖于“SearchEngine”类，这是主入口，其他的模块（Index、Ranking和Summary）都通过它交互。另外，"Index"类又依赖于"KnowledgeBase"类，因为它需要从知识库中获取数据。

- "main.py"包含"Main"类，是程序的入口点，它调用"SearchEngine"进行搜索操作，所以在其他任何模块之前，"SearchEngine"必须首先被定义。
- "search.py"定义了"SearchEngine"类，它依赖于"Index"、"Ranking"和"Summary"，因此，这些模块需要在"search.py"之前定义。
- "index.py"定义了"Index"类，它从"knowledge_base.py"获取数据来创建索引，所以"knowledge_base.py"需要在"index.py"之前定义。
- "ranking.py"和"summary.py"相对独立，只需确保在"search.py"之前定义。
- "knowledge_base.py"是独立的模块，可以优先开发。
- "interface.py"、"user_feedback.py"、"security.py"、"testing.py"和"monitoring.py"看起来像是功能辅助模块，可以在主要功能模块开发完成后并行开发。

## Task list

```python
task_list = [
    "smart_search_engine/knowledge_base.py",
    "smart_search_engine/index.py",
    "smart_search_engine/ranking.py",
    "smart_search_engine/summary.py",
    "smart_search_engine/search.py",
    "smart_search_engine/main.py",
    "smart_search_engine/interface.py",
    "smart_search_engine/user_feedback.py",
    "smart_search_engine/security.py",
    "smart_search_engine/testing.py",
    "smart_search_engine/monitoring.py",
]
```
这个任务列表首先定义了最基础的模块，然后是依赖这些模块的模块，最后是辅助模块。可以根据团队的能力和资源，同时开发多个任务，只要满足依赖关系。例如，在开发"search.py"之前，可以同时开发"knowledge_base.py"、"index.py"、"ranking.py"和"summary.py"。
"""


TASKS_TOMATO_CLOCK = '''## Required Python third-party packages: Provided in requirements.txt format
```python
Flask==2.1.1
Jinja2==3.1.0
Bootstrap==5.3.0-alpha1
```

## Logic Analysis: Provided as a Python str, analyze the dependencies between the files, which work should be done first
```python
"""
1. Start by setting up the Flask app, config.py, and requirements.txt to create the basic structure of the web application.
2. Create the timer functionality using JavaScript and the Web Audio API in the timer.js file.
3. Develop the frontend templates (index.html and settings.html) using Jinja2 and integrate the timer functionality.
4. Add the necessary static files (main.css, main.js, and notification.mp3) for styling and interactivity.
5. Implement the ProgressBar class in main.js and integrate it with the Timer class in timer.js.
6. Write tests for the application in test_app.py.
"""
```

## Task list: Provided as Python list[str], each str is a file, the more at the beginning, the more it is a prerequisite dependency, should be done first
```python
task_list = [
    'app.py',
    'config.py',
    'requirements.txt',
    'static/js/timer.js',
    'templates/index.html',
    'templates/settings.html',
    'static/css/main.css',
    'static/js/main.js',
    'static/audio/notification.mp3',
    'static/js/progressbar.js',
    'tests/test_app.py'
]
```
'''

TASK = """smart_search_engine/knowledge_base.py"""

STRS_FOR_PARSING = [
    """
## 1
```python
a
```
""",
    """
##2
```python
"a"
```
""",
    """
##  3
```python
a = "a"
```
""",
    """
## 4
```python
a =  'a'
```
""",
]


class MockMessages:
    req = Message(role="User", content=USER_REQUIREMENT, cause_by=UserRequirement)
    prd = Message(role="Product Manager", content=PRD, cause_by=WritePRD)
    system_design = Message(role="Architect", content=SYSTEM_DESIGN, cause_by=WriteDesign)
    tasks = Message(role="Project Manager", content=TASKS, cause_by=WriteTasks)<|MERGE_RESOLUTION|>--- conflicted
+++ resolved
@@ -71,11 +71,7 @@
 ```
 '''
 
-<<<<<<< HEAD
-SYSTEM_DESIGN = """## Python package name
-=======
-SYSTEM_DESIGN = '''## project_name
->>>>>>> 14dccbca
+SYSTEM_DESIGN = """## project_name
 ```python
 "smart_search_engine"
 ```
