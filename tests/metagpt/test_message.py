--- conflicted
+++ resolved
@@ -34,12 +34,8 @@
     assert msg["role"] == "user"
     assert msg["content"] == "raw"
     with pytest.raises(KeyError):
-<<<<<<< HEAD
         assert msg["1"] == 1, "KeyError: '1'"
 
 
 if __name__ == "__main__":
     pytest.main([__file__, "-s"])
-=======
-        assert msg["1"] == 1, "KeyError: '1'"
->>>>>>> 5356f005
