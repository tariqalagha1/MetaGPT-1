--- conflicted
+++ resolved
@@ -12,6 +12,7 @@
 from metagpt.actions import UserRequirement
 from metagpt.environment import Environment
 from metagpt.logs import logger
+from metagpt.manager import Manager
 from metagpt.roles import Architect, ProductManager, Role
 from metagpt.schema import Message
 
@@ -60,12 +61,9 @@
                           constraints="资源有限，需要节省成本")
 
     env.add_roles([product_manager, architect])
-<<<<<<< HEAD
+
     env.set_manager(Manager())
     env.publish_message(Message(role="User", content="需要一个基于LLM做总结的搜索引擎", cause_by=UserRequirement))
-=======
-    env.publish_message(Message(role="BOSS", content="需要一个基于LLM做总结的搜索引擎", cause_by=BossRequirement))
->>>>>>> 3c3a98c4
 
     await env.run(k=2)
     logger.info(f"{env.history=}")
