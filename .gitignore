--- conflicted
+++ resolved
@@ -163,11 +163,8 @@
 *.mmd
 tmp
 output.wav
-<<<<<<< HEAD
 *.bak
 
 # output folder
 output
-=======
 tmp.png
->>>>>>> 5c08754b
