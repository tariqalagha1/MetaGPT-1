#!/usr/bin/env python
# -*- coding: utf-8 -*-
"""
@Time    : 2023/5/11 22:12
@Author  : alexanderwu
@File    : environment.py
@Modified By: mashenquan, 2023-11-1. According to Chapter 2.2.2 of RFC 116:
    1. Remove the functionality of `Environment` class as a public message buffer.
    2. Standardize the message forwarding behavior of the `Environment` class.
    3. Add the `is_idle` property.
@Modified By: mashenquan, 2023-11-4. According to the routing feature plan in Chapter 2.2.3.2 of RFC 113, the routing
    functionality is to be consolidated into the `Environment` class.
"""
import asyncio
from typing import Iterable, Set

from pydantic import BaseModel, Field

from metagpt.logs import logger
from metagpt.roles import Role
from metagpt.schema import Message
from metagpt.utils.common import is_subscribed


class Environment(BaseModel):
    """环境，承载一批角色，角色可以向环境发布消息，可以被其他角色观察到
    Environment, hosting a batch of roles, roles can publish messages to the environment, and can be observed by other roles

    """

    roles: dict[str, Role] = Field(default_factory=dict)
<<<<<<< HEAD
    members: dict[Role, Set] = Field(default_factory=dict)
    history: str = Field(default="")  # For debug
=======
    memory: Memory = Field(default_factory=Memory)
    history: str = Field(default="")
>>>>>>> 5356f005

    class Config:
        arbitrary_types_allowed = True

    def add_role(self, role: Role):
        """增加一个在当前环境的角色
        Add a role in the current environment
        """
        role.set_env(self)
        self.roles[role.profile] = role

    def add_roles(self, roles: Iterable[Role]):
        """增加一批在当前环境的角色
        Add a batch of characters in the current environment
        """
        for role in roles:
            self.add_role(role)

<<<<<<< HEAD
    def publish_message(self, message: Message) -> bool:
        """
        Distribute the message to the recipients.
        In accordance with the Message routing structure design in Chapter 2.2.1 of RFC 116, as already planned
        in RFC 113 for the entire system, the routing information in the Message is only responsible for
        specifying the message recipient, without concern for where the message recipient is located. How to
        route the message to the message recipient is a problem addressed by the transport framework designed
        in RFC 113.
=======
    def publish_message(self, message: Message):
        """向当前环境发布信息
        Post information to the current environment
>>>>>>> 5356f005
        """
        logger.info(f"publish_message: {message.dump()}")
        found = False
        # According to the routing feature plan in Chapter 2.2.3.2 of RFC 113
        for role, subscription in self.members.items():
            if is_subscribed(message, subscription):
                role.put_message(message)
                found = True
        if not found:
            logger.warning(f"Message no recipients: {message.dump()}")
        self.history += f"\n{message}"  # For debug

        return True

    async def run(self, k=1):
        """处理一次所有信息的运行
        Process all Role runs at once
        """
        for _ in range(k):
            futures = []
            for role in self.roles.values():
                future = role.run()
                futures.append(future)

            await asyncio.gather(*futures)
            logger.info(f"is idle: {self.is_idle}")

    def get_roles(self) -> dict[str, Role]:
        """获得环境内的所有角色
        Process all Role runs at once
        """
        return self.roles

    def get_role(self, name: str) -> Role:
        """获得环境内的指定角色
        get all the environment roles
        """
        return self.roles.get(name, None)

    @property
    def is_idle(self):
        """If true, all actions have been executed."""
        for r in self.roles.values():
            if not r.is_idle:
                return False
        return True

    def get_subscription(self, obj):
        """Get the labels for messages to be consumed by the object."""
        return self.members.get(obj, {})

    def set_subscription(self, obj, tags):
        """Set the labels for message to be consumed by the object"""
        self.members[obj] = tags<|MERGE_RESOLUTION|>--- conflicted
+++ resolved
@@ -29,13 +29,9 @@
     """
 
     roles: dict[str, Role] = Field(default_factory=dict)
-<<<<<<< HEAD
     members: dict[Role, Set] = Field(default_factory=dict)
     history: str = Field(default="")  # For debug
-=======
-    memory: Memory = Field(default_factory=Memory)
-    history: str = Field(default="")
->>>>>>> 5356f005
+
 
     class Config:
         arbitrary_types_allowed = True
@@ -54,7 +50,7 @@
         for role in roles:
             self.add_role(role)
 
-<<<<<<< HEAD
+
     def publish_message(self, message: Message) -> bool:
         """
         Distribute the message to the recipients.
@@ -63,11 +59,6 @@
         specifying the message recipient, without concern for where the message recipient is located. How to
         route the message to the message recipient is a problem addressed by the transport framework designed
         in RFC 113.
-=======
-    def publish_message(self, message: Message):
-        """向当前环境发布信息
-        Post information to the current environment
->>>>>>> 5356f005
         """
         logger.info(f"publish_message: {message.dump()}")
         found = False
