--- conflicted
+++ resolved
@@ -83,11 +83,7 @@
         return self.payload
 
     def save(self, imgs, save_name=""):
-<<<<<<< HEAD
         save_dir = SOURCE_ROOT / SD_OUTPUT_FILE_REPO
-=======
-        save_dir = config.workspace_path / SD_OUTPUT_FILE_REPO
->>>>>>> 066c7b91
         if not save_dir.exists():
             save_dir.mkdir(parents=True, exist_ok=True)
         batch_decode_base64_to_image(imgs, str(save_dir), save_name=save_name)
