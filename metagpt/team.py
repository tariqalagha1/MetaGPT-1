#!/usr/bin/env python
# -*- coding: utf-8 -*-
"""
@Time    : 2023/5/12 00:30
@Author  : alexanderwu
@File    : software_company.py
@Modified By: mashenquan, 2023/11/27. Add an archiving operation after completing the project, as specified in
        Section 2.2.3.3 of RFC 135.
"""
from pathlib import Path
from pydantic import BaseModel, Field

from metagpt.actions import UserRequirement
from metagpt.config import CONFIG
from metagpt.const import MESSAGE_ROUTE_TO_ALL
from metagpt.environment import Environment
from metagpt.logs import logger
from metagpt.roles import Role
from metagpt.schema import Message
from metagpt.utils.common import NoMoneyException
from metagpt.utils.utils import read_json_file, write_json_file, serialize_decorator
from metagpt.const import SERDESER_PATH


class Team(BaseModel):
    """
    Team: Possesses one or more roles (agents), SOP (Standard Operating Procedures), and a platform for instant messaging,
    dedicated to perform any multi-agent activity, such as collaboratively writing executable code.
    """

    env: Environment = Field(default_factory=Environment)
    investment: float = Field(default=10.0)
    idea: str = Field(default="")

    class Config:
        arbitrary_types_allowed = True

    def serialize(self, stg_path: Path = None):
        stg_path = SERDESER_PATH.joinpath("team") if stg_path is None else stg_path

        team_info_path = stg_path.joinpath("team_info.json")
        write_json_file(team_info_path, self.dict(exclude={"environment": True}))

        self.environment.serialize(stg_path.joinpath("environment"))  # save environment alone

    @classmethod
    def recover(cls, stg_path: Path) -> "Team":
        return cls.deserialize(stg_path)

    @classmethod
    def deserialize(cls, stg_path: Path) -> "Team":
        """ stg_path = ./storage/team """
        # recover team_info
        team_info_path = stg_path.joinpath("team_info.json")
        if not team_info_path.exists():
            raise FileNotFoundError("recover storage meta file `team_info.json` not exist, "
                                    "not to recover and please start a new project.")

        team_info: dict = read_json_file(team_info_path)

        # recover environment
        environment = Environment.deserialize(stg_path=stg_path.joinpath("environment"))
        team_info.update({"environment": environment})

        team = Team(**team_info)
        return team

    def hire(self, roles: list[Role]):
        """Hire roles to cooperate"""
        self.env.add_roles(roles)

    def invest(self, investment: float):
        """Invest company. raise NoMoneyException when exceed max_budget."""
        self.investment = investment
        CONFIG.max_budget = investment
        logger.info(f"Investment: ${investment}.")

    def _check_balance(self):
        if CONFIG.total_cost > CONFIG.max_budget:
            raise NoMoneyException(CONFIG.total_cost, f"Insufficient funds: {CONFIG.max_budget}")

    def run_project(self, idea, send_to: str = ""):
        """Start a project from publishing user requirement."""
        self.idea = idea

        # Human requirement.
        self.env.publish_message(
            Message(role="Human", content=idea, cause_by=UserRequirement, send_to=send_to or MESSAGE_ROUTE_TO_ALL)
        )

    def _save(self):
        logger.info(self.json(ensure_ascii=False))

    @serialize_decorator
    async def run(self, n_round=3):
        """Run company until target round or no money"""
        while n_round > 0:
            # self._save()
            n_round -= 1
            logger.debug(f"max {n_round=} left.")
            self._check_balance()
<<<<<<< HEAD
            await self.env.run()
        if CONFIG.git_repo:
            CONFIG.git_repo.archive()
        return self.env.history
=======
            await self.environment.run()
        return self.environment.history
>>>>>>> 3c3a98c4
<|MERGE_RESOLUTION|>--- conflicted
+++ resolved
@@ -99,12 +99,8 @@
             n_round -= 1
             logger.debug(f"max {n_round=} left.")
             self._check_balance()
-<<<<<<< HEAD
+
             await self.env.run()
         if CONFIG.git_repo:
             CONFIG.git_repo.archive()
-        return self.env.history
-=======
-            await self.environment.run()
-        return self.environment.history
->>>>>>> 3c3a98c4
+        return self.env.history