#!/usr/bin/env python
# -*- coding: utf-8 -*-
# @Desc   : zhipuai LLM from https://open.bigmodel.cn/dev/api#sdk

from enum import Enum

import openai
from requests import ConnectionError
from tenacity import (
    after_log,
    retry,
    retry_if_exception_type,
    stop_after_attempt,
    wait_random_exponential,
)
from zhipuai.types.chat.chat_completion import Completion

from metagpt.configs.llm_config import LLMConfig, LLMType
from metagpt.logs import log_llm_stream, logger
from metagpt.provider.base_llm import BaseLLM
from metagpt.provider.llm_provider_registry import register_provider
from metagpt.provider.openai_api import log_and_reraise
from metagpt.provider.zhipuai.zhipu_model_api import ZhiPuModelAPI


class ZhiPuEvent(Enum):
    ADD = "add"
    ERROR = "error"
    INTERRUPTED = "interrupted"
    FINISH = "finish"


@register_provider(LLMType.ZHIPUAI)
class ZhiPuAILLM(BaseLLM):
    """
    Refs to `https://open.bigmodel.cn/dev/api#chatglm_turbo`
    From now, support glm-3-turbo、glm-4, and also system_prompt.
    """

<<<<<<< HEAD
    def __init__(self, config: LLMConfig):
        self.__init_zhipuai(config)
        self.llm = ZhiPuModelAPI
        self.model = "chatglm_turbo"  # so far only one model, just use it
        self.use_system_prompt: bool = False  # zhipuai has no system prompt when use api
        self.config = config

    def __init_zhipuai(self, config: LLMConfig):
        assert config.api_key
        zhipuai.api_key = config.api_key
=======
    def __init__(self):
        self.__init_zhipuai(CONFIG)
        self.llm = ZhiPuModelAPI(api_key=self.api_key)

    def __init_zhipuai(self, config: CONFIG):
        assert config.zhipuai_api_key
        self.api_key = config.zhipuai_api_key
        self.model = config.zhipuai_api_model  # so far, it support glm-3-turbo、glm-4
>>>>>>> 5dbe3f0d
        # due to use openai sdk, set the api_key but it will't be used.
        # openai.api_key = zhipuai.api_key  # due to use openai sdk, set the api_key but it will't be used.
        if config.proxy:
            # FIXME: openai v1.x sdk has no proxy support
            openai.proxy = config.proxy

    def _const_kwargs(self, messages: list[dict], stream: bool = False) -> dict:
        kwargs = {"model": self.model, "messages": messages, "stream": stream, "temperature": 0.3}
        return kwargs

    def _update_costs(self, usage: dict):
        """update each request's token cost"""
        if self.config.calc_usage:
            try:
                prompt_tokens = int(usage.get("prompt_tokens", 0))
                completion_tokens = int(usage.get("completion_tokens", 0))
                self.config.cost_manager.update_cost(prompt_tokens, completion_tokens, self.model)
            except Exception as e:
                logger.error(f"zhipuai updats costs failed! exp: {e}")

    def completion(self, messages: list[dict], timeout=3) -> dict:
        resp: Completion = self.llm.chat.completions.create(**self._const_kwargs(messages))
        usage = resp.usage.model_dump()
        self._update_costs(usage)
        return resp.model_dump()

    async def _achat_completion(self, messages: list[dict], timeout=3) -> dict:
        resp = await self.llm.acreate(**self._const_kwargs(messages))
        usage = resp.get("usage", {})
        self._update_costs(usage)
        return resp

    async def acompletion(self, messages: list[dict], timeout=3) -> dict:
        return await self._achat_completion(messages, timeout=timeout)

    async def _achat_completion_stream(self, messages: list[dict], timeout=3) -> str:
        response = await self.llm.acreate_stream(**self._const_kwargs(messages, stream=True))
        collected_content = []
        usage = {}
        async for chunk in response.stream():
            finish_reason = chunk.get("choices")[0].get("finish_reason")
            if finish_reason == "stop":
                usage = chunk.get("usage", {})
            else:
                content = self.get_choice_delta_text(chunk)
                collected_content.append(content)
                log_llm_stream(content)

        log_llm_stream("\n")

        self._update_costs(usage)
        full_content = "".join(collected_content)
        return full_content

    @retry(
        stop=stop_after_attempt(3),
        wait=wait_random_exponential(min=1, max=60),
        after=after_log(logger, logger.level("WARNING").name),
        retry=retry_if_exception_type(ConnectionError),
        retry_error_callback=log_and_reraise,
    )
    async def acompletion_text(self, messages: list[dict], stream=False, timeout=3) -> str:
        """response in async with stream or non-stream mode"""
        if stream:
            return await self._achat_completion_stream(messages)
        resp = await self._achat_completion(messages)
        return self.get_choice_text(resp)<|MERGE_RESOLUTION|>--- conflicted
+++ resolved
@@ -5,6 +5,7 @@
 from enum import Enum
 
 import openai
+import zhipuai
 from requests import ConnectionError
 from tenacity import (
     after_log,
@@ -13,7 +14,6 @@
     stop_after_attempt,
     wait_random_exponential,
 )
-from zhipuai.types.chat.chat_completion import Completion
 
 from metagpt.configs.llm_config import LLMConfig, LLMType
 from metagpt.logs import log_llm_stream, logger
@@ -37,7 +37,6 @@
     From now, support glm-3-turbo、glm-4, and also system_prompt.
     """
 
-<<<<<<< HEAD
     def __init__(self, config: LLMConfig):
         self.__init_zhipuai(config)
         self.llm = ZhiPuModelAPI
@@ -48,16 +47,6 @@
     def __init_zhipuai(self, config: LLMConfig):
         assert config.api_key
         zhipuai.api_key = config.api_key
-=======
-    def __init__(self):
-        self.__init_zhipuai(CONFIG)
-        self.llm = ZhiPuModelAPI(api_key=self.api_key)
-
-    def __init_zhipuai(self, config: CONFIG):
-        assert config.zhipuai_api_key
-        self.api_key = config.zhipuai_api_key
-        self.model = config.zhipuai_api_model  # so far, it support glm-3-turbo、glm-4
->>>>>>> 5dbe3f0d
         # due to use openai sdk, set the api_key but it will't be used.
         # openai.api_key = zhipuai.api_key  # due to use openai sdk, set the api_key but it will't be used.
         if config.proxy:
@@ -79,7 +68,7 @@
                 logger.error(f"zhipuai updats costs failed! exp: {e}")
 
     def completion(self, messages: list[dict], timeout=3) -> dict:
-        resp: Completion = self.llm.chat.completions.create(**self._const_kwargs(messages))
+        resp = self.llm.chat.completions.create(**self._const_kwargs(messages))
         usage = resp.usage.model_dump()
         self._update_costs(usage)
         return resp.model_dump()
