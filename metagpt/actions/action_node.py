#!/usr/bin/env python
# -*- coding: utf-8 -*-
"""
@Time    : 2023/12/11 18:45
@Author  : alexanderwu
@File    : action_node.py

NOTE: You should use typing.List instead of list to do type annotation. Because in the markdown extraction process,
  we can use typing to extract the type of the node, but we cannot use built-in list to extract.
"""
import json
import typing
from enum import Enum
from typing import Any, Dict, List, Optional, Tuple, Type, Union

from pydantic import BaseModel, Field, create_model, model_validator
from tenacity import retry, stop_after_attempt, wait_random_exponential

from metagpt.actions.action_outcls_registry import register_action_outcls
from metagpt.const import USE_CONFIG_TIMEOUT
from metagpt.llm import BaseLLM
from metagpt.logs import logger
from metagpt.provider.postprocess.llm_output_postprocess import llm_output_postprocess
from metagpt.utils.common import OutputParser, general_after_log
from metagpt.utils.human_interaction import HumanInteraction


class ReviewMode(Enum):
    HUMAN = "human"
    AUTO = "auto"


class ReviseMode(Enum):
    HUMAN = "human"  # human revise
    HUMAN_REVIEW = "human_review"  # human-review and auto-revise
    AUTO = "auto"  # auto-review and auto-revise


TAG = "CONTENT"

LANGUAGE_CONSTRAINT = "Language: Please use the same language as Human INPUT."
FORMAT_CONSTRAINT = f"Format: output wrapped inside [{TAG}][/{TAG}] like format example, nothing else."

SIMPLE_TEMPLATE = """
## context
{context}

-----

## format example
{example}

## nodes: "<node>: <type>  # <instruction>"
{instruction}

## constraint
{constraint}

## action
Follow instructions of nodes, generate output and make sure it follows the format example.
"""

REVIEW_TEMPLATE = """
## context
Compare the key's value of nodes_output and the corresponding requirements one by one. If a key's value that does not match the requirement is found, provide the comment content on how to modify it. No output is required for matching keys.

### nodes_output
{nodes_output}

-----

## format example
[{tag}]
{{
    "key1": "comment1",
    "key2": "comment2",
    "keyn": "commentn"
}}
[/{tag}]

## nodes: "<node>: <type>  # <instruction>"
- key1: <class \'str\'> # the first key name of mismatch key
- key2: <class \'str\'> # the second key name of mismatch key
- keyn: <class \'str\'> # the last key name of mismatch key

## constraint
{constraint}

## action
Follow format example's {prompt_schema} format, generate output and make sure it follows the format example.
"""

REVISE_TEMPLATE = """
## context
change the nodes_output key's value to meet its comment and no need to add extra comment.

### nodes_output
{nodes_output}

-----

## format example
{example}

## nodes: "<node>: <type>  # <instruction>"
{instruction}

## constraint
{constraint}

## action
Follow format example's {prompt_schema} format, generate output and make sure it follows the format example.
"""


def dict_to_markdown(d, prefix="- ", kv_sep="\n", postfix="\n"):
    markdown_str = ""
    for key, value in d.items():
        markdown_str += f"{prefix}{key}{kv_sep}{value}{postfix}"
    return markdown_str


class ActionNode:
    """ActionNode is a tree of nodes."""

    schema: str  # raw/json/markdown, default: ""

    # Action Context
    context: str  # all the context, including all necessary info
    llm: BaseLLM  # LLM with aask interface
    children: dict[str, "ActionNode"]

    # Action Input
    key: str  # Product Requirement / File list / Code
    func: typing.Callable  # 与节点相关联的函数或LLM调用
    params: Dict[str, Type]  # 输入参数的字典，键为参数名，值为参数类型
    expected_type: Type  # such as str / int / float etc.
    # context: str  # everything in the history.
    instruction: str  # the instructions should be followed.
    example: Any  # example for In Context-Learning.

    # Action Output
    content: str
    instruct_content: BaseModel

    # For ActionGraph
    prevs: List["ActionNode"]  # previous nodes
    nexts: List["ActionNode"]  # next nodes

    def __init__(
        self,
        key: str,
        expected_type: Type,
        instruction: str,
        example: Any,
        content: str = "",
        children: dict[str, "ActionNode"] = None,
        schema: str = "",
    ):
        self.key = key
        self.expected_type = expected_type
        self.instruction = instruction
        self.example = example
        self.content = content
        self.children = children if children is not None else {}
        self.schema = schema
        self.prevs = []
        self.nexts = []

    def __str__(self):
        return (
            f"{self.key}, {repr(self.expected_type)}, {self.instruction}, {self.example}"
            f", {self.content}, {self.children}"
        )

    def __repr__(self):
        return self.__str__()

    def add_prev(self, node: "ActionNode"):
        """增加前置ActionNode"""
        self.prevs.append(node)

    def add_next(self, node: "ActionNode"):
        """增加后置ActionNode"""
        self.nexts.append(node)

    def add_child(self, node: "ActionNode"):
        """增加子ActionNode"""
        self.children[node.key] = node

    def get_child(self, key: str) -> Union["ActionNode", None]:
        return self.children.get(key, None)

    def add_children(self, nodes: List["ActionNode"]):
        """批量增加子ActionNode"""
        for node in nodes:
            self.add_child(node)

    @classmethod
    def from_children(cls, key, nodes: List["ActionNode"]):
        """直接从一系列的子nodes初始化"""
        obj = cls(key, str, "", "")
        obj.add_children(nodes)
        return obj

    def _get_children_mapping(self, exclude=None) -> Dict[str, Any]:
        """获得子ActionNode的字典，以key索引，支持多级结构。"""
        exclude = exclude or []

        def _get_mapping(node: "ActionNode") -> Dict[str, Any]:
            mapping = {}
            for key, child in node.children.items():
                if key in exclude:
                    continue
                # 对于嵌套的子节点，递归调用 _get_mapping
                if child.children:
                    mapping[key] = _get_mapping(child)
                else:
                    mapping[key] = (child.expected_type, Field(default=child.example, description=child.instruction))
            return mapping

        return _get_mapping(self)

    def _get_self_mapping(self) -> Dict[str, Tuple[Type, Any]]:
        """get self key: type mapping"""
        return {self.key: (self.expected_type, ...)}

    def get_mapping(self, mode="children", exclude=None) -> Dict[str, Tuple[Type, Any]]:
        """get key: type mapping under mode"""
        if mode == "children" or (mode == "auto" and self.children):
            return self._get_children_mapping(exclude=exclude)
        return {} if exclude and self.key in exclude else self._get_self_mapping()

    @classmethod
    @register_action_outcls
    def create_model_class(cls, class_name: str, mapping: Dict[str, Tuple[Type, Any]]):
        """基于pydantic v2的模型动态生成，用来检验结果类型正确性"""

        def check_fields(cls, values):
            required_fields = set(mapping.keys())
            missing_fields = required_fields - set(values.keys())
            if missing_fields:
                raise ValueError(f"Missing fields: {missing_fields}")

            unrecognized_fields = set(values.keys()) - required_fields
            if unrecognized_fields:
                logger.warning(f"Unrecognized fields: {unrecognized_fields}")
            return values

        validators = {"check_missing_fields_validator": model_validator(mode="before")(check_fields)}

        new_fields = {}
        for field_name, field_value in mapping.items():
            if isinstance(field_value, dict):
                # 对于嵌套结构，递归创建模型类
                nested_class_name = f"{class_name}_{field_name}"
                nested_class = cls.create_model_class(nested_class_name, field_value)
                new_fields[field_name] = (nested_class, ...)
            else:
                new_fields[field_name] = field_value

        new_class = create_model(class_name, __validators__=validators, **new_fields)
        return new_class

    def create_class(self, mode: str = "auto", class_name: str = None, exclude=None):
        class_name = class_name if class_name else f"{self.key}_AN"
        mapping = self.get_mapping(mode=mode, exclude=exclude)
        return self.create_model_class(class_name, mapping)

    def _create_children_class(self, exclude=None):
        """使用object内有的字段直接生成model_class"""
        class_name = f"{self.key}_AN"
        mapping = self._get_children_mapping(exclude=exclude)
        return self.create_model_class(class_name, mapping)

    def to_dict(self, format_func=None, mode="auto", exclude=None) -> Dict:
        """将当前节点与子节点都按照node: format的格式组织成字典"""
        nodes = self._to_dict(format_func=format_func, mode=mode, exclude=exclude)
        if not isinstance(nodes, dict):
            nodes = {self.key: nodes}
        return nodes

    def _to_dict(self, format_func=None, mode="auto", exclude=None) -> Dict:
        """将当前节点与子节点都按照node: format的格式组织成字典"""

        # 如果没有提供格式化函数，则使用默认的格式化函数
        if format_func is None:
            format_func = lambda node: node.instruction

        # 使用提供的格式化函数来格式化当前节点的值
        formatted_value = format_func(self)

        # 创建当前节点的键值对
        if (mode == "children" or mode == "auto") and self.children:
            node_value = {}
        else:
            node_value = formatted_value

        if mode == "root":
            return {self.key: node_value}

        # 递归处理子节点
        exclude = exclude or []
        for child_key, child_node in self.children.items():
            if child_key in exclude:
                continue
            # 递归调用 to_dict 方法并更新节点字典
            child_dict = child_node._to_dict(format_func, mode, exclude)
            node_value[child_key] = child_dict

        return node_value

    def update_instruct_content(self, incre_data: dict[str, Any]):
        assert self.instruct_content
        origin_sc_dict = self.instruct_content.model_dump()
        origin_sc_dict.update(incre_data)
        output_class = self.create_class()
        self.instruct_content = output_class(**origin_sc_dict)

    def keys(self, mode: str = "auto") -> list:
        if mode == "children" or (mode == "auto" and self.children):
            keys = []
        else:
            keys = [self.key]
        if mode == "root":
            return keys

        for _, child_node in self.children.items():
            keys.append(child_node.key)
        return keys

    def compile_to(self, i: Dict, schema, kv_sep) -> str:
        if schema == "json":
            return json.dumps(i, indent=4, ensure_ascii=False)
        elif schema == "markdown":
            return dict_to_markdown(i, kv_sep=kv_sep)
        else:
            return str(i)

    def tagging(self, text, schema, tag="") -> str:
        if not tag:
            return text
        if schema == "json":
            return f"[{tag}]\n" + text + f"\n[/{tag}]"
        else:  # markdown
            return f"[{tag}]\n" + text + f"\n[/{tag}]"

    def _compile_f(self, schema, mode, tag, format_func, kv_sep, exclude=None) -> str:
        nodes = self.to_dict(format_func=format_func, mode=mode, exclude=exclude)
        text = self.compile_to(nodes, schema, kv_sep)
        return self.tagging(text, schema, tag)

    def compile_instruction(self, schema="markdown", mode="children", tag="", exclude=None) -> str:
        """compile to raw/json/markdown template with all/root/children nodes"""
        format_func = lambda i: f"{i.expected_type}  # {i.instruction}"
        return self._compile_f(schema, mode, tag, format_func, kv_sep=": ", exclude=exclude)

    def compile_example(self, schema="json", mode="children", tag="", exclude=None) -> str:
        """compile to raw/json/markdown examples with all/root/children nodes"""

        # 这里不能使用f-string，因为转译为str后再json.dumps会额外加上引号，无法作为有效的example
        # 错误示例："File list": "['main.py', 'const.py', 'game.py']", 注意这里值不是list，而是str
        format_func = lambda i: i.example
        return self._compile_f(schema, mode, tag, format_func, kv_sep="\n", exclude=exclude)

    def compile(self, context, schema="json", mode="children", template=SIMPLE_TEMPLATE, exclude=[]) -> str:
        """
        mode: all/root/children
            mode="children": 编译所有子节点为一个统一模板，包括instruction与example
            mode="all": NotImplemented
            mode="root": NotImplemented
        schmea: raw/json/markdown
            schema="raw": 不编译，context, lang_constaint, instruction
            schema="json"：编译context, example(json), instruction(markdown), constraint, action
            schema="markdown": 编译context, example(markdown), instruction(markdown), constraint, action
        """
        if schema == "raw":
            return context + "\n\n## Actions\n" + LANGUAGE_CONSTRAINT + "\n" + self.instruction

        ### 直接使用 pydantic BaseModel 生成 instruction 与 example，仅限 JSON
        # child_class = self._create_children_class()
        # node_schema = child_class.model_json_schema()
        # defaults = {
        #     k: str(v)
        #     for k, v in child_class.model_fields.items()
        #     if k not in exclude
        # }
        # instruction = node_schema
        # example = json.dumps(defaults, indent=4)

        # FIXME: json instruction会带来格式问题，如："Project name": "web_2048  # 项目名称使用下划线",
        # compile example暂时不支持markdown
        instruction = self.compile_instruction(schema="markdown", mode=mode, exclude=exclude)
        example = self.compile_example(schema=schema, tag=TAG, mode=mode, exclude=exclude)
        # nodes = ", ".join(self.to_dict(mode=mode).keys())
        constraints = [LANGUAGE_CONSTRAINT, FORMAT_CONSTRAINT]
        constraint = "\n".join(constraints)

        prompt = template.format(
            context=context,
            example=example,
            instruction=instruction,
            constraint=constraint,
        )
        return prompt

    @retry(
        wait=wait_random_exponential(min=1, max=20),
        stop=stop_after_attempt(6),
        after=general_after_log(logger),
    )
    async def _aask_v1(
        self,
        prompt: str,
        output_class_name: str,
        output_data_mapping: dict,
        images: Optional[Union[str, list[str]]] = None,
        system_msgs: Optional[list[str]] = None,
        schema="markdown",  # compatible to original format
        timeout=USE_CONFIG_TIMEOUT,
    ) -> (str, BaseModel):
        """Use ActionOutput to wrap the output of aask"""
        content = await self.llm.aask(prompt, system_msgs, images=images, timeout=timeout)
        logger.debug(f"llm raw output:\n{content}")
        output_class = self.create_model_class(output_class_name, output_data_mapping)

        if schema == "json":
            parsed_data = llm_output_postprocess(
                output=content, schema=output_class.model_json_schema(), req_key=f"[/{TAG}]"
            )
        else:  # using markdown parser
            parsed_data = OutputParser.parse_data_with_mapping(content, output_data_mapping)

        logger.debug(f"parsed_data:\n{parsed_data}")
        instruct_content = output_class(**parsed_data)
        return content, instruct_content

    def get(self, key):
        return self.instruct_content.model_dump()[key]

    def set_recursive(self, name, value):
        setattr(self, name, value)
        for _, i in self.children.items():
            i.set_recursive(name, value)

    def set_llm(self, llm):
        self.set_recursive("llm", llm)

    def set_context(self, context):
        self.set_recursive("context", context)

<<<<<<< HEAD
    async def simple_fill(
        self, schema, mode, images: Optional[Union[str, list[str]]] = None, timeout=USE_CONFIG_TIMEOUT, exclude=None
    ):
=======
    async def simple_fill(self, schema, mode, images: Optional[Union[str, list[str]]] = None, timeout=3, exclude=None):
>>>>>>> 92b1a819
        prompt = self.compile(context=self.context, schema=schema, mode=mode, exclude=exclude)
        if schema != "raw":
            mapping = self.get_mapping(mode, exclude=exclude)
            class_name = f"{self.key}_AN"
            content, scontent = await self._aask_v1(
                prompt, class_name, mapping, images=images, schema=schema, timeout=timeout
            )
            self.content = content
            self.instruct_content = scontent
        else:
            self.content = await self.llm.aask(prompt)
            logger.info(self.content)
            self.instruct_content = None

        return self

    async def fill(
        self,
        context,
        llm,
        schema="json",
        mode="auto",
        strgy="simple",
        images: Optional[Union[str, list[str]]] = None,
<<<<<<< HEAD
        timeout=USE_CONFIG_TIMEOUT,
        exclude=[],
    ):
=======
        timeout=3,
        exclude=[],
    ):
        logger.info("进入fill")
>>>>>>> 92b1a819
        """Fill the node(s) with mode.

        :param context: Everything we should know when filling node.
        :param llm: Large Language Model with pre-defined system message.
        :param schema: json/markdown, determine example and output format.
         - raw: free form text
         - json: it's easy to open source LLM with json format
         - markdown: when generating code, markdown is always better
        :param mode: auto/children/root
         - auto: automated fill children's nodes and gather outputs, if no children, fill itself
         - children: fill children's nodes and gather outputs
         - root: fill root's node and gather output
        :param strgy: simple/complex
         - simple: run only once
         - complex: run each node
        :param images: the list of image url or base64 for gpt4-v
        :param timeout: Timeout for llm invocation.
        :param exclude: The keys of ActionNode to exclude.
        :return: self
        """
        self.set_llm(llm)
        self.set_context(context)
        if self.schema:
            schema = self.schema

        if strgy == "simple":
            return await self.simple_fill(schema=schema, mode=mode, images=images, timeout=timeout, exclude=exclude)
        elif strgy == "complex":
            # 这里隐式假设了拥有children
            tmp = {}
            for _, i in self.children.items():
                if exclude and i.key in exclude:
                    continue
                child = await i.simple_fill(schema=schema, mode=mode, images=images, timeout=timeout, exclude=exclude)
                tmp.update(child.instruct_content.model_dump())
            cls = self._create_children_class()
            self.instruct_content = cls(**tmp)
            return self

    async def human_review(self) -> dict[str, str]:
        review_comments = HumanInteraction().interact_with_instruct_content(
            instruct_content=self.instruct_content, interact_type="review"
        )

        return review_comments

    def _makeup_nodes_output_with_req(self) -> dict[str, str]:
        instruct_content_dict = self.instruct_content.model_dump()
        nodes_output = {}
        for key, value in instruct_content_dict.items():
            child = self.get_child(key)
            nodes_output[key] = {"value": value, "requirement": child.instruction if child else self.instruction}
        return nodes_output

    async def auto_review(self, template: str = REVIEW_TEMPLATE) -> dict[str, str]:
        """use key's output value and its instruction to review the modification comment"""
        nodes_output = self._makeup_nodes_output_with_req()
        """nodes_output format:
        {
            "key": {"value": "output value", "requirement": "key instruction"}
        }
        """
        if not nodes_output:
            return dict()

        prompt = template.format(
            nodes_output=json.dumps(nodes_output, ensure_ascii=False),
            tag=TAG,
            constraint=FORMAT_CONSTRAINT,
            prompt_schema="json",
        )

        content = await self.llm.aask(prompt)
        # Extract the dict of mismatch key and its comment. Due to the mismatch keys are unknown, here use the keys
        # of ActionNode to judge if exist in `content` and then follow the `data_mapping` method to create model class.
        keys = self.keys()
        include_keys = []
        for key in keys:
            if f'"{key}":' in content:
                include_keys.append(key)
        if not include_keys:
            return dict()

        exclude_keys = list(set(keys).difference(include_keys))
        output_class_name = f"{self.key}_AN_REVIEW"
        output_class = self.create_class(class_name=output_class_name, exclude=exclude_keys)
        parsed_data = llm_output_postprocess(
            output=content, schema=output_class.model_json_schema(), req_key=f"[/{TAG}]"
        )
        instruct_content = output_class(**parsed_data)
        return instruct_content.model_dump()

    async def simple_review(self, review_mode: ReviewMode = ReviewMode.AUTO):
        # generate review comments
        if review_mode == ReviewMode.HUMAN:
            review_comments = await self.human_review()
        else:
            review_comments = await self.auto_review()

        if not review_comments:
            logger.warning("There are no review comments")
        return review_comments

    async def review(self, strgy: str = "simple", review_mode: ReviewMode = ReviewMode.AUTO):
        """only give the review comment of each exist and mismatch key

        :param strgy: simple/complex
         - simple: run only once
         - complex: run each node
        """
        if not hasattr(self, "llm"):
            raise RuntimeError("use `review` after `fill`")
        assert review_mode in ReviewMode
        assert self.instruct_content, 'review only support with `schema != "raw"`'

        if strgy == "simple":
            review_comments = await self.simple_review(review_mode)
        elif strgy == "complex":
            # review each child node one-by-one
            review_comments = {}
            for _, child in self.children.items():
                child_review_comment = await child.simple_review(review_mode)
                review_comments.update(child_review_comment)

        return review_comments

    async def human_revise(self) -> dict[str, str]:
        review_contents = HumanInteraction().interact_with_instruct_content(
            instruct_content=self.instruct_content, mapping=self.get_mapping(mode="auto"), interact_type="revise"
        )
        # re-fill the ActionNode
        self.update_instruct_content(review_contents)
        return review_contents

    def _makeup_nodes_output_with_comment(self, review_comments: dict[str, str]) -> dict[str, str]:
        instruct_content_dict = self.instruct_content.model_dump()
        nodes_output = {}
        for key, value in instruct_content_dict.items():
            if key in review_comments:
                nodes_output[key] = {"value": value, "comment": review_comments[key]}
        return nodes_output

    async def auto_revise(
        self, revise_mode: ReviseMode = ReviseMode.AUTO, template: str = REVISE_TEMPLATE
    ) -> dict[str, str]:
        """revise the value of incorrect keys"""
        # generate review comments
        if revise_mode == ReviseMode.AUTO:
            review_comments: dict = await self.auto_review()
        elif revise_mode == ReviseMode.HUMAN_REVIEW:
            review_comments: dict = await self.human_review()

        include_keys = list(review_comments.keys())

        # generate revise content, two-steps
        # step1, find the needed revise keys from review comments to makeup prompt template
        nodes_output = self._makeup_nodes_output_with_comment(review_comments)
        keys = self.keys()
        exclude_keys = list(set(keys).difference(include_keys))
        example = self.compile_example(schema="json", mode="auto", tag=TAG, exclude=exclude_keys)
        instruction = self.compile_instruction(schema="markdown", mode="auto", exclude=exclude_keys)

        prompt = template.format(
            nodes_output=json.dumps(nodes_output, ensure_ascii=False),
            example=example,
            instruction=instruction,
            constraint=FORMAT_CONSTRAINT,
            prompt_schema="json",
        )

        # step2, use `_aask_v1` to get revise structure result
        output_mapping = self.get_mapping(mode="auto", exclude=exclude_keys)
        output_class_name = f"{self.key}_AN_REVISE"
        content, scontent = await self._aask_v1(
            prompt=prompt, output_class_name=output_class_name, output_data_mapping=output_mapping, schema="json"
        )

        # re-fill the ActionNode
        sc_dict = scontent.model_dump()
        self.update_instruct_content(sc_dict)
        return sc_dict

    async def simple_revise(self, revise_mode: ReviseMode = ReviseMode.AUTO) -> dict[str, str]:
        if revise_mode == ReviseMode.HUMAN:
            revise_contents = await self.human_revise()
        else:
            revise_contents = await self.auto_revise(revise_mode)

        return revise_contents

    async def revise(self, strgy: str = "simple", revise_mode: ReviseMode = ReviseMode.AUTO) -> dict[str, str]:
        """revise the content of ActionNode and update the instruct_content

        :param strgy: simple/complex
         - simple: run only once
         - complex: run each node
        """
        if not hasattr(self, "llm"):
            raise RuntimeError("use `revise` after `fill`")
        assert revise_mode in ReviseMode
        assert self.instruct_content, 'revise only support with `schema != "raw"`'

        if strgy == "simple":
            revise_contents = await self.simple_revise(revise_mode)
        elif strgy == "complex":
            # revise each child node one-by-one
            revise_contents = {}
            for _, child in self.children.items():
                child_revise_content = await child.simple_revise(revise_mode)
                revise_contents.update(child_revise_content)
            self.update_instruct_content(revise_contents)

        return revise_contents

    @classmethod
    def from_pydantic(cls, model: Type[BaseModel], key: str = None):
        """
        Creates an ActionNode tree from a Pydantic model.

        Args:
            model (Type[BaseModel]): The Pydantic model to convert.

        Returns:
            ActionNode: The root node of the created ActionNode tree.
        """
        key = key or model.__name__
        root_node = cls(key=key, expected_type=Type[model], instruction="", example="")

        for field_name, field_info in model.model_fields.items():
            field_type = field_info.annotation
            description = field_info.description
            default = field_info.default

            # Recursively handle nested models if needed
            if not isinstance(field_type, typing._GenericAlias) and issubclass(field_type, BaseModel):
                child_node = cls.from_pydantic(field_type, key=field_name)
            else:
                child_node = cls(key=field_name, expected_type=field_type, instruction=description, example=default)

            root_node.add_child(child_node)

        return root_node<|MERGE_RESOLUTION|>--- conflicted
+++ resolved
@@ -449,13 +449,9 @@
     def set_context(self, context):
         self.set_recursive("context", context)
 
-<<<<<<< HEAD
     async def simple_fill(
         self, schema, mode, images: Optional[Union[str, list[str]]] = None, timeout=USE_CONFIG_TIMEOUT, exclude=None
     ):
-=======
-    async def simple_fill(self, schema, mode, images: Optional[Union[str, list[str]]] = None, timeout=3, exclude=None):
->>>>>>> 92b1a819
         prompt = self.compile(context=self.context, schema=schema, mode=mode, exclude=exclude)
         if schema != "raw":
             mapping = self.get_mapping(mode, exclude=exclude)
@@ -480,16 +476,9 @@
         mode="auto",
         strgy="simple",
         images: Optional[Union[str, list[str]]] = None,
-<<<<<<< HEAD
         timeout=USE_CONFIG_TIMEOUT,
         exclude=[],
     ):
-=======
-        timeout=3,
-        exclude=[],
-    ):
-        logger.info("进入fill")
->>>>>>> 92b1a819
         """Fill the node(s) with mode.
 
         :param context: Everything we should know when filling node.
