--- conflicted
+++ resolved
@@ -9,11 +9,7 @@
 from abc import ABC
 from typing import Optional
 
-<<<<<<< HEAD
-from tenacity import retry, stop_after_attempt, wait_fixed, after_log, _utils
-=======
 from tenacity import retry, stop_after_attempt, wait_random_exponential
->>>>>>> 3f0535cf
 
 from metagpt.actions.action_output import ActionOutput
 from metagpt.llm import LLM
@@ -54,15 +50,11 @@
         system_msgs.append(self.prefix)
         return await self.llm.aask(prompt, system_msgs)
 
-<<<<<<< HEAD
     @retry(
-        stop=stop_after_attempt(3),
-        wait=wait_fixed(1),
+        wait=wait_random_exponential(min=1, max=60),
+        stop=stop_after_attempt(6),
         after=general_after_log(logger),
     )
-=======
-    @retry(wait=wait_random_exponential(min=1, max=60), stop=stop_after_attempt(6))
->>>>>>> 3f0535cf
     async def _aask_v1(
         self,
         prompt: str,
