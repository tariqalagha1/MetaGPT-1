#!/usr/bin/env python
# -*- coding: utf-8 -*-
"""
@Time    : 2023/5/11 17:45
@Author  : alexanderwu
@File    : write_prd.py
"""
from typing import List, Tuple

from metagpt.actions import Action, ActionOutput
from metagpt.actions.search_and_summarize import SearchAndSummarize
from metagpt.logs import logger

PROMPT_TEMPLATE = """
# Context
## Original Requirements
{requirements}

## Search Information
{search_information}

## mermaid quadrantChart code syntax example. DONT USE QUOTO IN CODE DUE TO INVALID SYNTAX. Replace the <Campain X> with REAL COMPETITOR NAME
```mermaid
quadrantChart
    title Reach and engagement of campaigns
    x-axis Low Reach --> High Reach
    y-axis Low Engagement --> High Engagement
    quadrant-1 We should expand
    quadrant-2 Need to promote
    quadrant-3 Re-evaluate
    quadrant-4 May be improved
    "Campaign: A": [0.3, 0.6]
    "Campaign B": [0.45, 0.23]
    "Campaign C": [0.57, 0.69]
    "Campaign D": [0.78, 0.34]
    "Campaign E": [0.40, 0.34]
    "Campaign F": [0.35, 0.78]
    "Our Target Product": [0.5, 0.6]
```

## Format example
{format_example}
-----
Role: You are a professional product manager; the goal is to design a concise, usable, efficient product
Requirements: According to the context, fill in the following missing information, note that each sections are returned in Python code triple quote form seperatedly. If the requirements are unclear, ensure minimum viability and avoid excessive design
ATTENTION: Use '##' to SPLIT SECTIONS, not '#'. AND '## <SECTION_NAME>' SHOULD WRITE BEFORE the code and triple quote. Output carefully referenced "Format example" in format.

## Original Requirements: Provide as Plain text, place the polished complete original requirements here

## Product Goals: Provided as Python list[str], up to 3 clear, orthogonal product goals. If the requirement itself is simple, the goal should also be simple

## User Stories: Provided as Python list[str], up to 5 scenario-based user stories, If the requirement itself is simple, the user stories should also be less

## Competitive Analysis: Provided as Python list[str], up to 7 competitive product analyses, consider as similar competitors as possible

## Competitive Quadrant Chart: Use mermaid quadrantChart code syntax. up to 14 competitive products. Translation: Distribute these competitor scores evenly between 0 and 1, trying to conform to a normal distribution centered around 0.5 as much as possible.

## Requirement Analysis: Provide as Plain text. Be simple. LESS IS MORE. Make your requirements less dumb. Delete the parts unnessasery.

## Requirement Pool: Provided as Python list[str, str], the parameters are requirement description, priority(P0/P1/P2), respectively, comply with PEP standards; no more than 5 requirements and consider to make its difficulty lower

## UI Design draft: Provide as Plain text. Be simple. Describe the elements and functions, also provide a simple style description and layout description.
## Anything UNCLEAR: Provide as Plain text. Make clear here.
"""
FORMAT_EXAMPLE = """
---
## Original Requirements
The boss ... 

## Product Goals
```python
[
    "Create a ...",
]
```

## User Stories
```python
[
    "As a user, ...",
]
```

## Competitive Analysis
```python
[
    "Python Snake Game: ...",
]
```

## Competitive Quadrant Chart
```mermaid
quadrantChart
    title Reach and engagement of campaigns
    ...
    "Our Target Product": [0.6, 0.7]
```

## Requirement Analysis
The product should be a ...

## Requirement Pool
```python
[
    ("End game ...", "P0")
]
```

## UI Design draft
Give a basic function description, and a draft

## Anything UNCLEAR
There are no unclear points.
---
"""
OUTPUT_MAPPING = {
    "Original Requirements": (str, ...),
    "Product Goals": (List[str], ...),
    "User Stories": (List[str], ...),
    "Competitive Analysis": (List[str], ...),
    "Competitive Quadrant Chart": (str, ...),
    "Requirement Analysis": (str, ...),
    "Requirement Pool": (List[Tuple[str, str]], ...),
    "UI Design draft":(str, ...),
    "Anything UNCLEAR": (str, ...),
}


class WritePRD(Action):
    def __init__(self, name="", context=None, llm=None):
        super().__init__(name, context, llm)

    async def run(self, requirements, *args, **kwargs) -> ActionOutput:
        sas = SearchAndSummarize()
        # rsp = await sas.run(context=requirements, system_text=SEARCH_AND_SUMMARIZE_SYSTEM_EN_US)
        rsp = ""
        info = f"### Search Results\n{sas.result}\n\n### Search Summary\n{rsp}"
        if sas.result:
            logger.info(sas.result)
            logger.info(rsp)

        prompt = PROMPT_TEMPLATE.format(requirements=requirements, search_information=info,
                                        format_example=FORMAT_EXAMPLE)
        logger.debug(prompt)
        prd = await self._aask_v1(prompt, "prd", OUTPUT_MAPPING)
<<<<<<< HEAD

        return prd
=======
        return prd
    
>>>>>>> 4f13907b
<|MERGE_RESOLUTION|>--- conflicted
+++ resolved
@@ -143,10 +143,6 @@
                                         format_example=FORMAT_EXAMPLE)
         logger.debug(prompt)
         prd = await self._aask_v1(prompt, "prd", OUTPUT_MAPPING)
-<<<<<<< HEAD
 
         return prd
-=======
-        return prd
-    
->>>>>>> 4f13907b
+    