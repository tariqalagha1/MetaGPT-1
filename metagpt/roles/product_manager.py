#!/usr/bin/env python
# -*- coding: utf-8 -*-
"""
@Time    : 2023/5/11 14:43
@Author  : alexanderwu
@File    : product_manager.py
@Modified By: mashenquan, 2023/11/27. Add `PrepareDocuments` action according to Section 2.2.3.5.1 of RFC 135.
"""

from metagpt.actions import UserRequirement, WritePRD
from metagpt.actions.prepare_documents import PrepareDocuments
from metagpt.config import CONFIG
from metagpt.roles.role import Role
from metagpt.utils.common import any_to_name


class ProductManager(Role):
    """
    Represents a Product Manager role responsible for product development and management.

    Attributes:
        name (str): Name of the product manager.
        profile (str): Role profile, default is 'Product Manager'.
        goal (str): Goal of the product manager.
        constraints (str): Constraints or limitations for the product manager.
    """

    name: str = "Alice"
    profile: str = "Product Manager"
    goal: str = "efficiently create a successful product that meets market demands and user expectations"
    constraints: str = "utilize the same language as the user requirements for seamless communication"
    todo_action: str = ""

    todo_desc: str = any_to_name(PrepareDocuments)

    def __init__(self, **kwargs) -> None:
        super().__init__(**kwargs)

        self._init_actions([PrepareDocuments, WritePRD])
        self._watch([UserRequirement, PrepareDocuments])
<<<<<<< HEAD
=======
        self.todo_action = any_to_name(PrepareDocuments)
>>>>>>> b9e0ccdf

    async def _think(self) -> bool:
        """Decide what to do"""
        if CONFIG.git_repo:
            self._set_state(1)
        else:
            self._set_state(0)
<<<<<<< HEAD
            self.todo_desc = any_to_name(WritePRD)
        return bool(self._rc.todo)

    async def _observe(self, ignore_memory=False) -> int:
        return await super(ProductManager, self)._observe(ignore_memory=True)

    @property
    def todo(self) -> str:
        """AgentStore uses this attribute to display to the user what actions the current role should take."""
        return self.todo_desc
=======
            self.todo_action = any_to_name(WritePRD)
        return self._rc.todo

    async def _observe(self, ignore_memory=False) -> int:
        return await super()._observe(ignore_memory=True)
>>>>>>> b9e0ccdf
<|MERGE_RESOLUTION|>--- conflicted
+++ resolved
@@ -31,17 +31,12 @@
     constraints: str = "utilize the same language as the user requirements for seamless communication"
     todo_action: str = ""
 
-    todo_desc: str = any_to_name(PrepareDocuments)
-
     def __init__(self, **kwargs) -> None:
         super().__init__(**kwargs)
 
         self._init_actions([PrepareDocuments, WritePRD])
         self._watch([UserRequirement, PrepareDocuments])
-<<<<<<< HEAD
-=======
         self.todo_action = any_to_name(PrepareDocuments)
->>>>>>> b9e0ccdf
 
     async def _think(self) -> bool:
         """Decide what to do"""
@@ -49,21 +44,13 @@
             self._set_state(1)
         else:
             self._set_state(0)
-<<<<<<< HEAD
-            self.todo_desc = any_to_name(WritePRD)
+            self.todo_action = any_to_name(WritePRD)
         return bool(self._rc.todo)
 
     async def _observe(self, ignore_memory=False) -> int:
-        return await super(ProductManager, self)._observe(ignore_memory=True)
+        return await super()._observe(ignore_memory=True)
 
     @property
     def todo(self) -> str:
         """AgentStore uses this attribute to display to the user what actions the current role should take."""
-        return self.todo_desc
-=======
-            self.todo_action = any_to_name(WritePRD)
-        return self._rc.todo
-
-    async def _observe(self, ignore_memory=False) -> int:
-        return await super()._observe(ignore_memory=True)
->>>>>>> b9e0ccdf
+        return self.todo_action