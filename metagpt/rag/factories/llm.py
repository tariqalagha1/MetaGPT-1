--- conflicted
+++ resolved
@@ -27,7 +27,6 @@
     """
 
     model_infer: BaseLLM = Field(..., description="The MetaGPT's LLM.")
-<<<<<<< HEAD
     context_window: int = -1
     num_output: int = -1
     model_name: str = ""
@@ -56,11 +55,6 @@
         self.context_window = context_window
         self.num_output = num_output
         self.model_name = model_name
-=======
-    context_window: int = config.llm.context_length or TOKEN_MAX.get(config.llm.model, DEFAULT_CONTEXT_WINDOW)
-    num_output: int = config.llm.max_token
-    model_name: str = config.llm.model
->>>>>>> f85ecb3e
 
     @property
     def metadata(self) -> LLMMetadata:
