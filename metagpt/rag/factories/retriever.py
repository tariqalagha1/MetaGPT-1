--- conflicted
+++ resolved
@@ -7,10 +7,7 @@
 import faiss
 from llama_index.core import StorageContext, VectorStoreIndex
 from llama_index.core.embeddings import BaseEmbedding
-<<<<<<< HEAD
 from llama_index.core.embeddings.mock_embed_model import MockEmbedding
-=======
->>>>>>> f85ecb3e
 from llama_index.core.schema import BaseNode
 from llama_index.core.vector_stores.types import BasePydanticVectorStore
 from llama_index.vector_stores.chroma import ChromaVectorStore
@@ -33,10 +30,7 @@
     ElasticsearchKeywordRetrieverConfig,
     ElasticsearchRetrieverConfig,
     FAISSRetrieverConfig,
-<<<<<<< HEAD
-=======
     MilvusRetrieverConfig,
->>>>>>> f85ecb3e
 )
 
 
@@ -86,14 +80,11 @@
         index = self._extract_index(None, **kwargs) or self._build_default_index(**kwargs)
 
         return index.as_retriever()
-<<<<<<< HEAD
-=======
 
     def _create_milvus_retriever(self, config: MilvusRetrieverConfig, **kwargs) -> MilvusRetriever:
         config.index = self._build_milvus_index(config, **kwargs)
 
         return MilvusRetriever(**config.model_dump())
->>>>>>> f85ecb3e
 
     def _create_faiss_retriever(self, config: FAISSRetrieverConfig, **kwargs) -> FAISSRetriever:
         config.index = self._build_faiss_index(config, **kwargs)
@@ -104,7 +95,6 @@
         index = self._extract_index(config, **kwargs)
         nodes = list(index.docstore.docs.values()) if index else self._extract_nodes(config, **kwargs)
 
-<<<<<<< HEAD
         if index and not config.index:
             config.index = index
 
@@ -113,10 +103,6 @@
 
         return DynamicBM25Retriever(nodes=nodes, **config.model_dump())
 
-=======
-        return DynamicBM25Retriever(nodes=nodes, **config.model_dump())
-
->>>>>>> f85ecb3e
     def _create_chroma_retriever(self, config: ChromaRetrieverConfig, **kwargs) -> ChromaRetriever:
         config.index = self._build_chroma_index(config, **kwargs)
 
@@ -159,8 +145,6 @@
         return self._build_index_from_vector_store(config, vector_store, **kwargs)
 
     @get_or_build_index
-<<<<<<< HEAD
-=======
     def _build_milvus_index(self, config: MilvusRetrieverConfig, **kwargs) -> VectorStoreIndex:
         vector_store = MilvusVectorStore(
             uri=config.uri, collection_name=config.collection_name, token=config.token, dim=config.dimensions
@@ -169,7 +153,6 @@
         return self._build_index_from_vector_store(config, vector_store, **kwargs)
 
     @get_or_build_index
->>>>>>> f85ecb3e
     def _build_es_index(self, config: ElasticsearchRetrieverConfig, **kwargs) -> VectorStoreIndex:
         vector_store = ElasticsearchStore(**config.store_config.model_dump())
 
